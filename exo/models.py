--- conflicted
+++ resolved
@@ -111,14 +111,11 @@
   # gemma
   "gemma2-9b": { "layers": 42, "repo": { "MLXDynamicShardInferenceEngine": "mlx-community/gemma-2-9b-it-4bit", }, },
   "gemma2-27b": { "layers": 46, "repo": { "MLXDynamicShardInferenceEngine": "mlx-community/gemma-2-27b-it-4bit", }, },
-<<<<<<< HEAD
   # stable diffusion
   "stable-diffusion-2-1-base": { "layers": 31, "repo": { "MLXDynamicShardInferenceEngine": "stabilityai/stable-diffusion-2-1-base" } },
-=======
   # phi
   "phi-3.5-mini": { "layers": 32, "repo": { "MLXDynamicShardInferenceEngine": "mlx-community/Phi-3.5-mini-instruct-4bit", }, },
   "phi-4": { "layers": 40, "repo": { "MLXDynamicShardInferenceEngine": "mlx-community/phi-4-4bit", }, },
->>>>>>> bd2e8e7a
   # dummy
   "dummy": { "layers": 8, "repo": { "DummyInferenceEngine": "dummy", }, },
 }
